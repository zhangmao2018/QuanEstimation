--- conflicted
+++ resolved
@@ -110,21 +110,12 @@
                     )
                     r = r_ini / np.linalg.norm(r_ini)
                     phi = 2 * np.pi * np.random.random(len(self.rho0))
-<<<<<<< HEAD
                     M[i] = [r[j] * np.exp(1.0j * phi[j]) for j in range(len(self.rho0))]
                 self.C = gramschmidt(np.array(M))
                 self.measurement0 = [np.array([self.C[i] for i in range(len(self.rho0))])]
             else:
                 self.C = [self.measurement0[0][i] for i in range(len(self.rho0))]
             self.opt = Main.QuanEstimation.Mopt_Projection(self.C)  
-=======
-                    M[i] = [r[i] * np.exp(1.0j * phi[i]) for i in range(len(self.rho0))]
-                self.M = gramschmidt(np.array(M))
-            elif len(self.measurement0) >= 1:
-                self.M = [self.measurement0[0][i] for i in range(len(self.rho0))]
-
-            self.opt = Main.QuanEstimation.Mopt_Projection(self.measurement0)
->>>>>>> eea0cf1c
 
         elif self.mtype == "input":
             if self.minput[0] == "LC":
@@ -170,28 +161,12 @@
                         self.M_num = self.minput[2]
 
                 if self.measurement0 == []:
-<<<<<<< HEAD
                     self.B = [np.random.random(len(self.povm_basis)) for i in range(self.M_num)]
                     self.measurement0 = [np.array(self.B)]
                 elif len(self.measurement0) >= 1:
                     self.B = [self.measurement0[0][i] for i in range(len(self.povm_basis))]
                 self.opt = Main.QuanEstimation.Mopt_LinearComb(self.B, self.povm_basis, self.M_num)
                         
-=======
-                    self.B = [
-                        np.random.random(len(self.povm_basis))
-                        for i in np.arange(self.M_num)
-                    ]
-                elif len(self.measurement0) >= 1:
-                    self.B = [
-                        self.measurement0[0][i] for i in range(len(self.povm_basis))
-                    ]
-
-                self.opt = Main.QuanEstimation.Mopt_LinearComb(
-                    self.B, self.povm_basis, self.measurement0
-                )
-
->>>>>>> eea0cf1c
             elif self.minput[0] == "rotation":
                 ## optimize the coefficients of the rotation matrix
                 if type(self.minput[1]) != list:
@@ -221,12 +196,8 @@
                     self.mtype = "rotation"
 
                 if self.measurement0 == []:
-<<<<<<< HEAD
                     self.s = np.random.random(len(self.rho0)**2)
                     self.measurement0 = [self.s]
-=======
-                    self.s = np.random.random(len(self.rho0) ** 2)
->>>>>>> eea0cf1c
                 elif len(self.measurement0) >= 1:
                     self.s = [
                         self.measurement0[0][i]
@@ -237,11 +208,8 @@
                     self.s, self.povm_basis, self.measurement0
                 )
 
-<<<<<<< HEAD
                 self.opt = Main.QuanEstimation.Mopt_Rotation(self.s, self.povm_basis, [])  #### Lambda=[]
             
-=======
->>>>>>> eea0cf1c
             else:
                 raise ValueError(
                     "{!r} is not a valid value for the first input of minput, \
@@ -367,18 +335,11 @@
                 self.C = gramschmidt(np.array(M))
                 self.measurement0 = [np.array([self.C[i] for i in range(len(self.rho0))])]
             elif len(self.measurement0) >= 1:
-<<<<<<< HEAD
                 self.C = [self.measurement0[0][i] for i in range(len(self.rho0))]
                 self.C = [np.array(x, dtype=np.complex128) for x in self.C]
             
             self.opt = Main.QuanEstimation.Mopt_Projection(self.C)
             
-=======
-                self.M = [self.measurement0[0][i] for i in range(len(self.rho0))]
-
-            self.opt = Main.QuanEstimation.Mopt_Projection(self.measurement0)
-
->>>>>>> eea0cf1c
         elif self.mtype == "input":
             if self.minput[0] == "LC":
                 ## optimize the combination of a set of SIC-POVM
@@ -415,7 +376,6 @@
                             pass
                         else:
                             raise TypeError(
-<<<<<<< HEAD
                                 "The sum of the given POVMs should be identity matrix!")
                         self.povm_basis = [np.array(x, dtype=np.complex128) for x in self.minput[1]]
                         self.M_num = self.minput[2]
@@ -426,19 +386,6 @@
                     self.B = [self.measurement0[0][i] for i in range(len(self.povm_basis))]
                 self.opt = Main.QuanEstimation.Mopt_LinearComb(self.B, self.povm_basis, self.M_num)
                 
-=======
-                                "The sum of the given POVMs should be identity matrix!"
-                            )
-                        self.povm_basis = [
-                            np.array(x, dtype=np.complex128) for x in self.minput[1]
-                        ]
-                        self.M_num = self.minput[2]
-
-                self.opt = Main.QuanEstimation.Mopt_LinearComb(
-                    self.B, self.povm_basis, self.measurement0
-                )
-
->>>>>>> eea0cf1c
             elif self.minput[0] == "rotation":
                 ## optimize the coefficients of the rotation matrix
                 if type(self.minput[1]) != list:
@@ -466,7 +413,6 @@
                         np.array(x, dtype=np.complex128) for x in self.minput[1]
                     ]
                     self.mtype = "rotation"
-<<<<<<< HEAD
 
                     if self.measurement0 == []:
                         self.s = np.random.random(len(self.rho0)**2)
@@ -474,11 +420,6 @@
                     elif len(self.measurement0) >= 1:
                         self.s = [self.measurement0[0][i] for i in range(len(self.rho0)*len(self.rho0))]
                     self.opt = Main.QuanEstimation.Mopt_Rotation(self.s, self.povm_basis, []) #### Lambda=[]
-=======
-                    self.opt = Main.QuanEstimation.Mopt_Rotation(
-                        self.s, self.povm_basis, self.measurement0
-                    )
->>>>>>> eea0cf1c
             else:
                 raise ValueError(
                     "{!r} is not a valid value for the first input of minput, \
@@ -487,27 +428,11 @@
                     )
                 )
         else:
-<<<<<<< HEAD
             raise ValueError("{!r} is not a valid value for mtype, supported values are \
                              'projection' and 'input'.".format(self.mtype))
         
         self.dynamic = Main.QuanEstimation.Kraus(self.K,self.dK,self.rho0)
         self.output = Main.QuanEstimation.Output(self.opt, self.save_file)    
-=======
-            raise ValueError(
-                "{!r} is not a valid value for mtype, supported values are \
-                             'projection' and 'input'.".format(
-                    self.mtype
-                )
-            )
-
-        self.dynamic = Main.QuanEstimation.Kraus(
-            self.K,
-            self.dK,
-            self.rho0,
-        )
-        self.output = Main.QuanEstimation.Output(self.opt, self.save_file)
->>>>>>> eea0cf1c
 
         self.dynamics_type = "kraus"
 
