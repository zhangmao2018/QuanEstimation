--- conflicted
+++ resolved
@@ -61,13 +61,7 @@
         self.vt = 0.0
 
         if self.Adam:
-<<<<<<< HEAD
             self.alg = Main.QuanEstimation.AD(self.max_episode, self.epsilon, self.beta1, self.beta2)
-=======
-            self.alg = Main.QuanEstimation.AD(
-                self.max_episode, self.epsilon, self.beta1, self.beta2
-            )
->>>>>>> eea0cf1c
         else:
             self.alg = Main.QuanEstimation.AD(self.max_episode, self.epsilon)
 
