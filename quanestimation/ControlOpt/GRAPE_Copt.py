import numpy as np
import warnings
from julia import Main
import quanestimation.ControlOpt.ControlStruct as Control
from quanestimation.Common.common import SIC

class GRAPE_Copt(Control.ControlSystem):
    def __init__(
        self,
        tspan,
        rho0,
        H0,
        dH,
        Hc,
        decay=[],
        ctrl_bound=[],
<<<<<<< HEAD
        save_file=False,
=======
        auto=True,
>>>>>>> e7630f12
        Adam=True,
        ctrl0=[],
        max_episode=300,
        epsilon=0.01,
        beta1=0.90,
        beta2=0.99,
        load=False,
        eps=1e-8,
        auto=True):

        Control.ControlSystem.__init__(
<<<<<<< HEAD
            self, tspan, rho0, H0, Hc, dH, decay, ctrl_bound, save_file, ctrl0, load, eps)
=======
            self, tspan, rho0, H0, Hc, dH, decay, ctrl_bound, ctrl0, load, eps=1e-8
        )
>>>>>>> e7630f12

        """
        ----------
        Inputs
        ----------
        auto:
            --description: True: use autodifferential to calculate the gradient.
                                  False: calculate the gradient with analytical method.
            --type: bool (True or False)

        Adam:
            --description: whether to use Adam to update the controls.
            --type: bool (True or False)

        ctrl0:
           --description: initial guess of controls.
           --type: array

        max_episode:
            --description: max number of the training episodes.
            --type: int

        epsilon:
            --description: learning rate.
            --type: float

        beta1:
            --description: the exponential decay rate for the first moment estimates .
            --type: float

        beta2:
            --description: the exponential decay rate for the second moment estimates .
            --type: float

        """

        self.auto = auto
        self.Adam = Adam
        self.max_episode = max_episode
        self.epsilon = epsilon
        self.beta1 = beta1
        self.beta2 = beta2
        self.mt = 0.0
        self.vt = 0.0

<<<<<<< HEAD
    def QFIM(self, W=[], dtype="SLD"):
=======
    def QFIM(self, W=[], save_file=False):
>>>>>>> e7630f12
        """
        Description: use auto-GRAPE (GRAPE) algorithm to update the control coefficients that maximize the
                     QFI (1/Tr(WF^{-1} with F the QFIM).

        ---------
        Inputs
        ---------
        W:
            --description: weight matrix.
            --type: matrix

        """
<<<<<<< HEAD
        if W == []:
            W = np.eye(len(self.Hamiltonian_derivative))
        self.W = W
        
=======

        if W == []:
            W = np.eye(len(self.Hamiltonian_derivative))
        self.W = W

>>>>>>> e7630f12
        grape = Main.QuanEstimation.GRAPE_Copt(
            self.freeHamiltonian,
            self.Hamiltonian_derivative,
            self.rho0,
            self.tspan,
            self.decay_opt,
            self.gamma,
            self.control_Hamiltonian,
            self.control_coefficients,
            self.ctrl_bound,
            self.W,
            self.mt,
            self.vt,
            self.epsilon,
            self.beta1,
            self.beta2,
            self.eps)
        
        if self.auto == True:
            if dtype == "SLD":
                Main.QuanEstimation.QFIM_autoGRAPE_Copt(grape, self.max_episode, self.Adam, self.save_file)
            elif dtype == "RLD":
                pass #### to be done
            elif dtype == "LLD":
                pass #### to be done
            else:
                raise ValueError("{!r} is not a valid value for dtype, supported \
                                 values are 'SLD', 'RLD' and 'LLD'.".format(dtype))
        else:
            if (len(self.tspan) - 1) != len(self.control_coefficients[0]):
                warnings.warn("GRAPE is not available when the length of each control is not \
                               equal to the length of time, and is replaced by auto-GRAPE.",
                               DeprecationWarning)
                if dtype == "SLD":
                    Main.QuanEstimation.QFIM_autoGRAPE_Copt(
                        grape, self.max_episode, self.Adam, self.save_file)
                elif dtype == "RLD":
                    pass #### to be done
                elif dtype == "LLD":
                    pass #### to be done
                else:
                    raise ValueError("{!r} is not a valid value for dtype, supported \
                                     values are 'SLD', 'RLD' and 'LLD'.".format(dtype))
            else:
                if dtype == "SLD":
                    Main.QuanEstimation.QFIM_GRAPE_Copt(grape, self.max_episode, self.Adam, self.save_file)
                elif dtype == "RLD":
                    pass #### to be done
                elif dtype == "LLD":
                    pass #### to be done
                else:
                    raise ValueError("{!r} is not a valid value for dtype, supported \
                                     values are 'SLD', 'RLD' and 'LLD'.".format(dtype))

<<<<<<< HEAD
    def CFIM(self, M=[], W=[]):
=======
    def CFIM(self, M, W=[], save_file=False):
>>>>>>> e7630f12
        """
        Description: use auto-GRAPE (GRAPE) algorithm to update the control coefficients that maximize the
                     CFI (1/Tr(WF^{-1} with F the CFIM).
        ---------
        Inputs
        ---------
        M:
            --description: a set of POVM.
            --type: list of matrix
            
        W:
            --description: weight matrix.
            --type: matrix
        """
        if M==[]:
            M = SIC(len(self.rho0))
        M = [np.array(x, dtype=np.complex128) for x in M]
<<<<<<< HEAD
        
        if W == []:
            W = np.eye(len(self.Hamiltonian_derivative))
        self.W = W
        
=======

        if W == []:
            W = np.eye(len(self.Hamiltonian_derivative))
        self.W = W

>>>>>>> e7630f12
        grape = Main.QuanEstimation.GRAPE_Copt(
            self.freeHamiltonian,
            self.Hamiltonian_derivative,
            self.rho0,
            self.tspan,
            self.decay_opt,
            self.gamma,
            self.control_Hamiltonian,
            self.control_coefficients,
            self.ctrl_bound,
            self.W,
            self.mt,
            self.vt,
            self.epsilon,
            self.beta1,
            self.beta2,
            self.eps)
        
        if self.auto == True:
            Main.QuanEstimation.CFIM_autoGRAPE_Copt(M, grape, self.max_episode, self.Adam, self.save_file)
        else:
            if (len(self.tspan) - 1) != len(self.control_coefficients[0]):
                warnings.warn("GRAPE is not available when the length of each control is not equal to \
                               the length of time, and is replaced by auto-GRAPE.", DeprecationWarning)
                Main.QuanEstimation.CFIM_autoGRAPE_Copt(M, grape, self.max_episode, self.Adam, self.save_file)
            else:
                Main.QuanEstimation.CFIM_GRAPE_Copt(M, grape, self.max_episode, self.Adam, self.save_file)

<<<<<<< HEAD
    def HCRB(self, W=[]):
        warnings.warn("GRAPE is not available when the target function is HCRB. \
                       Supported methods are 'PSO', 'DE' and 'DDPG'.", DeprecationWarning)

    def mintime(self, f, W=[], M=[], method="binary", target="QFIM", dtype="SLD"):
        if len(self.Hamiltonian_derivative) > 1:
            f = 1 / f
            
        if M==[]:
            M = SIC(len(self.rho0))
        M = [np.array(x, dtype=np.complex128) for x in M]
        
        if W == []:
            W = np.eye(len(self.Hamiltonian_derivative))
        self.W = W
        
=======
    def HCRB(self, W=[], save_file=False):
        warnings.warn(
            "GRAPE is not available when the objective function is HCRB. Supported methods are 'PSO', 'DE' and 'DDPG'.",
            DeprecationWarning,
        )

    def mintime(self, f, target="QFIM", dtype="SLD", W=[], M=[], method="binary"):
        if len(self.Hamiltonian_derivative) > 1:
            f = 1 / f
        M = [np.array(x, dtype=np.complex128) for x in M]

        if W == []:
            W = np.eye(len(self.Hamiltonian_derivative))
        self.W = W

>>>>>>> e7630f12
        grape = Main.QuanEstimation.GRAPE_Copt(
            self.freeHamiltonian,
            self.Hamiltonian_derivative,
            self.rho0,
            self.tspan,
            self.decay_opt,
            self.gamma,
            self.control_Hamiltonian,
            self.control_coefficients,
            self.ctrl_bound,
            self.W,
            self.mt,
            self.vt,
            self.epsilon,
            self.beta1,
            self.beta2,
            self.eps)

        if not (method == "binary" or method == "forward"):
<<<<<<< HEAD
            raise ValueError("{!r} is not a valid value for method, supported \
                             values are 'binary' and 'forward'.".format(method))
        if M != []:
=======
            warnings.warn(
                "Method {!r} is currently not surppoted.".format(method),
                DeprecationWarning,
            )

        if target == "QFIM":
            if self.auto:
                Main.QuanEstimation.mintime(
                    Main.eval("Val{:" + method + "}()"),
                    "QFIM_autoGRAPE_Copt",
                    grape,
                    f,
                    self.max_episode,
                    self.Adam,
                    dtype,
                )
            else:
                Main.QuanEstimation.mintime(
                    Main.eval("Val{:" + method + "}()"),
                    "QFIM_GRAPE_Copt",
                    grape,
                    f,
                    self.max_episode,
                    self.Adam,
                    dtype,
                )
        elif target == "CFIM":
>>>>>>> e7630f12
            if self.auto:
                Main.QuanEstimation.mintime(
                    Main.eval("Val{:" + method + "}()"),
                    "CFIM_autoGRAPE_Copt",
                    grape,
                    f,
                    M,
                    self.max_episode,
<<<<<<< HEAD
                    self.Adam)
=======
                    self.Adam,
                    dtype,
                )
>>>>>>> e7630f12
            else:
                Main.QuanEstimation.mintime(
                    Main.eval("Val{:" + method + "}()"),
                    "CFIM_GRAPE_Copt",
                    grape,
                    f,
                    M,
                    self.max_episode,
<<<<<<< HEAD
                    self.Adam)
=======
                    self.Adam,
                    dtype,
                )
>>>>>>> e7630f12
        else:
            if target == "HCRB":
                warnings.warn("GRAPE is not available when the target function is HCRB. \
                       Supported methods are 'PSO', 'DE' and 'DDPG'.", DeprecationWarning)
            elif target=="QFIM" and dtype=="SLD":
                if self.auto:
                    Main.QuanEstimation.mintime(
                        Main.eval("Val{:" + method + "}()"),
                        "QFIM_autoGRAPE_Copt",
                        grape,
                        f,
                        self.max_episode,
                        self.Adam)
                else:
                    Main.QuanEstimation.mintime(
                        Main.eval("Val{:" + method + "}()"),
                        "QFIM_GRAPE_Copt",
                        grape,
                        f,
                        self.max_episode,
                        self.Adam)
            elif target=="QFIM" and dtype=="RLD":
                pass #### to be done
            elif target=="QFIM" and dtype=="LLD":
                pass #### to be done
            else:
                raise ValueError("Please enter the correct values for target and dtype.\
                                  Supported target are 'QFIM', 'CFIM' and 'HCRB',  \
                                  supported dtype are 'SLD', 'RLD' and 'LLD'.") 
                <|MERGE_RESOLUTION|>--- conflicted
+++ resolved
@@ -14,11 +14,7 @@
         Hc,
         decay=[],
         ctrl_bound=[],
-<<<<<<< HEAD
         save_file=False,
-=======
-        auto=True,
->>>>>>> e7630f12
         Adam=True,
         ctrl0=[],
         max_episode=300,
@@ -30,12 +26,7 @@
         auto=True):
 
         Control.ControlSystem.__init__(
-<<<<<<< HEAD
             self, tspan, rho0, H0, Hc, dH, decay, ctrl_bound, save_file, ctrl0, load, eps)
-=======
-            self, tspan, rho0, H0, Hc, dH, decay, ctrl_bound, ctrl0, load, eps=1e-8
-        )
->>>>>>> e7630f12
 
         """
         ----------
@@ -81,11 +72,7 @@
         self.mt = 0.0
         self.vt = 0.0
 
-<<<<<<< HEAD
     def QFIM(self, W=[], dtype="SLD"):
-=======
-    def QFIM(self, W=[], save_file=False):
->>>>>>> e7630f12
         """
         Description: use auto-GRAPE (GRAPE) algorithm to update the control coefficients that maximize the
                      QFI (1/Tr(WF^{-1} with F the QFIM).
@@ -98,18 +85,10 @@
             --type: matrix
 
         """
-<<<<<<< HEAD
         if W == []:
             W = np.eye(len(self.Hamiltonian_derivative))
         self.W = W
         
-=======
-
-        if W == []:
-            W = np.eye(len(self.Hamiltonian_derivative))
-        self.W = W
-
->>>>>>> e7630f12
         grape = Main.QuanEstimation.GRAPE_Copt(
             self.freeHamiltonian,
             self.Hamiltonian_derivative,
@@ -164,11 +143,8 @@
                     raise ValueError("{!r} is not a valid value for dtype, supported \
                                      values are 'SLD', 'RLD' and 'LLD'.".format(dtype))
 
-<<<<<<< HEAD
     def CFIM(self, M=[], W=[]):
-=======
-    def CFIM(self, M, W=[], save_file=False):
->>>>>>> e7630f12
+
         """
         Description: use auto-GRAPE (GRAPE) algorithm to update the control coefficients that maximize the
                      CFI (1/Tr(WF^{-1} with F the CFIM).
@@ -186,19 +162,11 @@
         if M==[]:
             M = SIC(len(self.rho0))
         M = [np.array(x, dtype=np.complex128) for x in M]
-<<<<<<< HEAD
         
         if W == []:
             W = np.eye(len(self.Hamiltonian_derivative))
         self.W = W
         
-=======
-
-        if W == []:
-            W = np.eye(len(self.Hamiltonian_derivative))
-        self.W = W
-
->>>>>>> e7630f12
         grape = Main.QuanEstimation.GRAPE_Copt(
             self.freeHamiltonian,
             self.Hamiltonian_derivative,
@@ -227,7 +195,6 @@
             else:
                 Main.QuanEstimation.CFIM_GRAPE_Copt(M, grape, self.max_episode, self.Adam, self.save_file)
 
-<<<<<<< HEAD
     def HCRB(self, W=[]):
         warnings.warn("GRAPE is not available when the target function is HCRB. \
                        Supported methods are 'PSO', 'DE' and 'DDPG'.", DeprecationWarning)
@@ -244,23 +211,6 @@
             W = np.eye(len(self.Hamiltonian_derivative))
         self.W = W
         
-=======
-    def HCRB(self, W=[], save_file=False):
-        warnings.warn(
-            "GRAPE is not available when the objective function is HCRB. Supported methods are 'PSO', 'DE' and 'DDPG'.",
-            DeprecationWarning,
-        )
-
-    def mintime(self, f, target="QFIM", dtype="SLD", W=[], M=[], method="binary"):
-        if len(self.Hamiltonian_derivative) > 1:
-            f = 1 / f
-        M = [np.array(x, dtype=np.complex128) for x in M]
-
-        if W == []:
-            W = np.eye(len(self.Hamiltonian_derivative))
-        self.W = W
-
->>>>>>> e7630f12
         grape = Main.QuanEstimation.GRAPE_Copt(
             self.freeHamiltonian,
             self.Hamiltonian_derivative,
@@ -280,39 +230,9 @@
             self.eps)
 
         if not (method == "binary" or method == "forward"):
-<<<<<<< HEAD
             raise ValueError("{!r} is not a valid value for method, supported \
                              values are 'binary' and 'forward'.".format(method))
         if M != []:
-=======
-            warnings.warn(
-                "Method {!r} is currently not surppoted.".format(method),
-                DeprecationWarning,
-            )
-
-        if target == "QFIM":
-            if self.auto:
-                Main.QuanEstimation.mintime(
-                    Main.eval("Val{:" + method + "}()"),
-                    "QFIM_autoGRAPE_Copt",
-                    grape,
-                    f,
-                    self.max_episode,
-                    self.Adam,
-                    dtype,
-                )
-            else:
-                Main.QuanEstimation.mintime(
-                    Main.eval("Val{:" + method + "}()"),
-                    "QFIM_GRAPE_Copt",
-                    grape,
-                    f,
-                    self.max_episode,
-                    self.Adam,
-                    dtype,
-                )
-        elif target == "CFIM":
->>>>>>> e7630f12
             if self.auto:
                 Main.QuanEstimation.mintime(
                     Main.eval("Val{:" + method + "}()"),
@@ -321,13 +241,7 @@
                     f,
                     M,
                     self.max_episode,
-<<<<<<< HEAD
                     self.Adam)
-=======
-                    self.Adam,
-                    dtype,
-                )
->>>>>>> e7630f12
             else:
                 Main.QuanEstimation.mintime(
                     Main.eval("Val{:" + method + "}()"),
@@ -336,13 +250,7 @@
                     f,
                     M,
                     self.max_episode,
-<<<<<<< HEAD
                     self.Adam)
-=======
-                    self.Adam,
-                    dtype,
-                )
->>>>>>> e7630f12
         else:
             if target == "HCRB":
                 warnings.warn("GRAPE is not available when the target function is HCRB. \
