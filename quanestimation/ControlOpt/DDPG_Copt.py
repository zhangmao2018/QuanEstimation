--- conflicted
+++ resolved
@@ -14,11 +14,7 @@
         Hc,
         decay=[],
         ctrl_bound=[],
-<<<<<<< HEAD
         save_file=False,
-=======
-        ctrl0=[],
->>>>>>> e7630f12
         max_episode=500,
         layer_num=3,
         layer_dim=200,
@@ -28,12 +24,7 @@
         eps=1e-8):
 
         Control.ControlSystem.__init__(
-<<<<<<< HEAD
             self, tspan, rho0, H0, Hc, dH, decay, ctrl_bound, save_file, ctrl0, load, eps)
-=======
-            self, tspan, rho0, H0, Hc, dH, decay, ctrl_bound, ctrl0, load, eps=1e-8
-        )
->>>>>>> e7630f12
 
         """                                           
         ----------
@@ -62,11 +53,8 @@
         self.max_episode = max_episode
         self.seed = seed
 
-<<<<<<< HEAD
     def QFIM(self, W=[], dtype="SLD"):
-=======
-    def QFIM(self, W=[], save_file=False):
->>>>>>> e7630f12
+
         """
         Description: use DDPG algorithm to update the control coefficients that maximize the
                      QFI (1/Tr(WF^{-1} with F the QFIM).
@@ -78,18 +66,10 @@
             --description: weight matrix.
             --type: matrix
         """
-<<<<<<< HEAD
-        if W == []:
-            W = np.eye(len(self.Hamiltonian_derivative))
-        self.W = W
-        
-=======
-
-        if W == []:
-            W = np.eye(len(self.Hamiltonian_derivative))
-        self.W = W
-
->>>>>>> e7630f12
+        if W == []:
+            W = np.eye(len(self.Hamiltonian_derivative))
+        self.W = W
+        
         ddpg = Main.QuanEstimation.DDPG_Copt(
             self.freeHamiltonian,
             self.Hamiltonian_derivative,
@@ -115,11 +95,7 @@
             raise ValueError("{!r} is not a valid value for dtype, supported \
                              values are 'SLD', 'RLD' and 'LLD'.".format(dtype))
 
-<<<<<<< HEAD
     def CFIM(self, M=[], W=[]):
-=======
-    def CFIM(self, M, W=[], save_file=False):
->>>>>>> e7630f12
         """
         Description: use DDPG algorithm to update the control coefficients that maximize the
                      CFI (1/Tr(WF^{-1} with F the CFIM).
@@ -138,19 +114,11 @@
         if M==[]:
             M = SIC(len(self.rho0))
         M = [np.array(x, dtype=np.complex128) for x in M]
-<<<<<<< HEAD
-        
-        if W == []:
-            W = np.eye(len(self.Hamiltonian_derivative))
-        self.W = W
-            
-=======
-
-        if W == []:
-            W = np.eye(len(self.Hamiltonian_derivative))
-        self.W = W
-
->>>>>>> e7630f12
+        
+        if W == []:
+            W = np.eye(len(self.Hamiltonian_derivative))
+        self.W = W
+            
         ddpg = Main.QuanEstimation.DDPG_Copt(
             self.freeHamiltonian,
             self.Hamiltonian_derivative,
@@ -174,11 +142,7 @@
             self.max_episode,
             self.save_file)
 
-<<<<<<< HEAD
     def HCRB(self, W=[]):
-=======
-    def HCRB(self, W=[], save_file=False):
->>>>>>> e7630f12
         """
         Description: use DDPG algorithm to update the control coefficients that maximize the
                      HCRB.
@@ -190,18 +154,10 @@
             --description: weight matrix.
             --type: matrix
         """
-<<<<<<< HEAD
-        if W == []:
-            W = np.eye(len(self.Hamiltonian_derivative))
-        self.W = W
-        
-=======
-
-        if W == []:
-            W = np.eye(len(self.Hamiltonian_derivative))
-        self.W = W
-
->>>>>>> e7630f12
+        if W == []:
+            W = np.eye(len(self.Hamiltonian_derivative))
+        self.W = W
+        
         if len(self.Hamiltonian_derivative) == 1:
             warnings.warn("In single parameter scenario, HCRB is equivalent to QFI. \
                            Please choose QFIM as the target function for control optimization",\
@@ -229,30 +185,18 @@
                 self.max_episode,
                 self.save_file)
 
-<<<<<<< HEAD
     def mintime(self, f, W=[], M=[], method="binary", target="QFIM", dtype="SLD"):
-=======
-    def mintime(self, f, target="QFIM", dtype="SLD", W=[], M=[], method="binary"):
->>>>>>> e7630f12
         if len(self.Hamiltonian_derivative) > 1:
             f = 1 / f
             
         if M==[]:
             M = SIC(len(self.rho0))
         M = [np.array(x, dtype=np.complex128) for x in M]
-<<<<<<< HEAD
-        
-        if W == []:
-            W = np.eye(len(self.Hamiltonian_derivative))
-        self.W = W
-        
-=======
-
-        if W == []:
-            W = np.eye(len(self.Hamiltonian_derivative))
-        self.W = W
-
->>>>>>> e7630f12
+        
+        if W == []:
+            W = np.eye(len(self.Hamiltonian_derivative))
+        self.W = W
+
         ddpg = Main.QuanEstimation.DDPG_Copt(
                 self.freeHamiltonian,
                 self.Hamiltonian_derivative,
@@ -269,31 +213,10 @@
                 self.eps)
 
         if not (method == "binary" or method == "forward"):
-<<<<<<< HEAD
             raise ValueError("{!r} is not a valid value for method, supported \
                              values are 'binary' and 'forward'.".format(method))
             
         if M != []:
-=======
-            warnings.warn(
-                "Method {!r} is currently not surppoted.".format(method),
-                DeprecationWarning,
-            )
-
-        if target == "QFIM":
-            Main.QuanEstimation.mintime(
-                Main.eval("Val{:" + method + "}()"),
-                "QFIM_DDPG_Copt",
-                ddpg,
-                f,
-                self.layer_num,
-                self.layer_dim,
-                self.seed,
-                self.max_episode,
-                dtype,
-            )
-        elif target == "CFIM":
->>>>>>> e7630f12
             Main.QuanEstimation.mintime(
                 Main.eval("Val{:" + method + "}()"),
                 "CFIM_DDPG_Copt",
@@ -303,25 +226,7 @@
                 self.layer_num,
                 self.layer_dim,
                 self.seed,
-<<<<<<< HEAD
                 self.max_episode)
-=======
-                self.max_episode,
-                dtype,
-            )
-        elif target == "HCRB":
-            Main.QuanEstimation.mintime(
-                Main.eval("Val{:" + method + "}()"),
-                "HCRB_DDPG_Copt",
-                ddpg,
-                f,
-                self.layer_num,
-                self.layer_dim,
-                self.seed,
-                self.max_episode,
-                dtype,
-            )
->>>>>>> e7630f12
         else:
             if target == "HCRB":
                 if len(self.Hamiltonian_derivative) == 1:
